--- conflicted
+++ resolved
@@ -65,12 +65,8 @@
     else:
     
         if type(start) is list:
-<<<<<<< HEAD
-            args = list(zip([step_instance]*nchains, [niterations]*nchains, start, [verbose]*nchains))
-            print(args)
-=======
             args = zip([step_instance]*nchains, [niterations]*nchains, start, [verbose]*nchains)
->>>>>>> ff0a2dad
+
         else:
             args = list(zip([step_instance]*nchains, [niterations]*nchains, [start]*nchains, [verbose]*nchains))
 
